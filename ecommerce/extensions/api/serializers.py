"""Serializers for data manipulated by ecommerce API endpoints."""


import logging
from collections import OrderedDict
from decimal import Decimal
from urllib.parse import urljoin

import bleach
import waffle
from dateutil.parser import parse
from django.conf import settings
from django.contrib.auth import get_user_model
from django.core.exceptions import ValidationError
from django.db import transaction
from django.db.models import Count, Q, Sum, prefetch_related_objects
from django.utils import timezone
from django.utils.translation import ugettext_lazy as _
from oscar.core.loading import get_class, get_model
from rest_framework import serializers
from rest_framework.reverse import reverse
from rest_framework.settings import api_settings

from ecommerce.core.constants import (
    COURSE_ENTITLEMENT_PRODUCT_CLASS_NAME,
    COURSE_ID_REGEX,
    ISO_8601_FORMAT,
    SEAT_PRODUCT_CLASS_NAME
)
from ecommerce.core.url_utils import get_ecommerce_url
from ecommerce.core.utils import log_message_and_raise_validation_error
from ecommerce.coupons.utils import is_coupon_available
from ecommerce.courses.models import Course
from ecommerce.enterprise.benefits import BENEFIT_MAP as ENTERPRISE_BENEFIT_MAP
from ecommerce.enterprise.utils import get_enterprise_customer_uuid_from_voucher
from ecommerce.entitlements.utils import create_or_update_course_entitlement
from ecommerce.extensions.api.v2.constants import (
    REFUND_ORDER_EMAIL_CLOSING,
    REFUND_ORDER_EMAIL_GREETING,
    REFUND_ORDER_EMAIL_SUBJECT
)
from ecommerce.extensions.catalogue.utils import attach_vouchers_to_coupon_product
from ecommerce.extensions.offer.constants import (
    ASSIGN,
    AUTOMATIC_EMAIL,
    MANUAL_EMAIL,
    OFFER_ASSIGNED,
    OFFER_ASSIGNMENT_EMAIL_BOUNCED,
    OFFER_ASSIGNMENT_EMAIL_PENDING,
    OFFER_ASSIGNMENT_EMAIL_SUBJECT_LIMIT,
    OFFER_ASSIGNMENT_EMAIL_TEMPLATE_FIELD_LIMIT,
    OFFER_ASSIGNMENT_REVOKED,
    OFFER_MAX_USES_DEFAULT,
    OFFER_REDEEMED,
    REMIND,
    REVOKE
)
from ecommerce.extensions.offer.utils import (
    get_benefit_type,
    send_assigned_offer_email,
    send_assigned_offer_reminder_email,
    send_revoked_offer_email
)
from ecommerce.extensions.voucher.utils import create_enterprise_vouchers
from ecommerce.invoice.models import Invoice
from ecommerce.programs.custom import class_path

logger = logging.getLogger(__name__)

Basket = get_model('basket', 'Basket')
BasketLine = get_model('basket', 'Line')
Benefit = get_model('offer', 'Benefit')
BillingAddress = get_model('order', 'BillingAddress')
Catalog = get_model('catalogue', 'Catalog')
CodeAssignmentNudgeEmails = get_model('offer', 'CodeAssignmentNudgeEmails')
Category = get_model('catalogue', 'Category')
Line = get_model('order', 'Line')
OfferAssignment = get_model('offer', 'OfferAssignment')
OfferAssignmentEmailTemplates = get_model('offer', 'OfferAssignmentEmailTemplates')
OfferAssignmentEmailSentRecord = get_model('offer', 'OfferAssignmentEmailSentRecord')
Order = get_model('order', 'Order')
Partner = get_model('partner', 'Partner')
Product = get_model('catalogue', 'Product')
ProductAttributeValue = get_model('catalogue', 'ProductAttributeValue')
ProductCategory = get_model('catalogue', 'ProductCategory')
Refund = get_model('refund', 'Refund')
Selector = get_class('partner.strategy', 'Selector')
StockRecord = get_model('partner', 'StockRecord')
Voucher = get_model('voucher', 'Voucher')
VoucherApplication = get_model('voucher', 'VoucherApplication')
User = get_user_model()

COURSE_DETAIL_VIEW = 'api:v2:course-detail'
PRODUCT_DETAIL_VIEW = 'api:v2:product-detail'


def is_custom_code(obj):
    """Helper method to check if the voucher contains custom code. """
    return not is_enrollment_code(obj) and retrieve_quantity(obj) == 1


def is_enrollment_code(obj):
    benefit = retrieve_voucher(obj).benefit
    benefit_type = get_benefit_type(benefit)
    return benefit_type == Benefit.PERCENTAGE and benefit.value == 100


def retrieve_benefit(obj):
    """Helper method to retrieve the benefit from voucher. """
    return retrieve_offer(obj).benefit


def retrieve_condition(obj):
    """Helper method to retrieve the benefit from voucher. """
    return retrieve_offer(obj).condition


def retrieve_enterprise_condition(obj):
    """Helper method to retrieve the benefit from voucher. """
    enterprise_offer = retrieve_enterprise_offer(obj)
    return enterprise_offer and enterprise_offer.condition


def retrieve_end_date(obj):
    """Helper method to retrieve the voucher end datetime. """
    return retrieve_voucher(obj).end_datetime


def retrieve_offer(obj):
    """Helper method to retrieve the offer from coupon. """
    return retrieve_voucher(obj).best_offer


def retrieve_original_offer(obj):
    """Helper method to retrieve the offer from coupon. """
    return retrieve_voucher(obj).original_offer


def retrieve_enterprise_offer(obj):
    """Helper method to retrieve the offer from coupon. """
    return retrieve_voucher(obj).enterprise_offer


def retrieve_range(obj):
    """Helper method to retrieve the range from coupon."""
    return retrieve_original_offer(obj).condition.range


def retrieve_quantity(obj):
    """Helper method to retrieve number of vouchers. """
    return obj.attr.coupon_vouchers.vouchers.count()


def retrieve_start_date(obj):
    """Helper method to retrieve the voucher start datetime. """
    return retrieve_voucher(obj).start_datetime


def retrieve_voucher(obj):
    """Helper method to retrieve the first voucher from coupon. """
    return obj.attr.coupon_vouchers.vouchers.first()


def retrieve_all_vouchers(obj):
    """Helper method to retrieve all vouchers from coupon. """
    return obj.attr.coupon_vouchers.vouchers.all()


def retrieve_voucher_usage(obj):
    """Helper method to retrieve usage from voucher. """
    return retrieve_voucher(obj).usage


def _flatten(attrs):
    """Transform a list of attribute names and values into a dictionary keyed on the names."""
    return {attr['name']: attr['value'] for attr in attrs}


def create_offer_assignment_email_sent_record(
        enterprise_customer_uuid,
        email_type,
        template=None,
        code=None,
        user_email=None,
        receiver_id=None,
        sender_id=None,
):
    """Helper method to save an entry in OfferAssignmentEmailSentRecord when an email is sent."""
    receiver_id = receiver_id or User.get_lms_user_id_from_email(user_email)
    sender_category = MANUAL_EMAIL if sender_id else AUTOMATIC_EMAIL

    OfferAssignmentEmailSentRecord.create_email_record(
        enterprise_customer_uuid=enterprise_customer_uuid,
        email_type=email_type,
        template=template,
        sender_category=sender_category,
        code=code,
        user_email=user_email,
        receiver_id=receiver_id,
        sender_id=sender_id
    )


class CouponMixin:
    """ Mixin class used for Coupon Serializers using model Product having COUPON Product Class"""

    def get_code_status(self, coupon):
        """retrieve the code_status from coupon Product. """
        start_date = retrieve_start_date(coupon)
        end_date = retrieve_end_date(coupon)
        current_datetime = timezone.now()
        in_time_interval = start_date < current_datetime < end_date
        try:
            inactive = coupon.attr.inactive
        except AttributeError:
            inactive = False

        if not in_time_interval:
            return _('EXPIRED')
        if inactive:
            return _('INACTIVE')
        return _('ACTIVE')


class ProductPaymentInfoMixin(serializers.ModelSerializer):
    """ Mixin class used for retrieving price information from products. """
    price = serializers.SerializerMethodField()

    def get_price(self, product):
        info = self._get_info(product)
        if info.availability.is_available_to_buy:
            return serializers.DecimalField(max_digits=10, decimal_places=2).to_representation(info.price.excl_tax)
        return None

    def _get_info(self, product):
        return Selector().strategy(
            request=self.context.get('request')
        ).fetch_for_product(product)


class BillingAddressSerializer(serializers.ModelSerializer):
    """Serializes a Billing Address. """
    city = serializers.CharField(max_length=255, source='line4')

    class Meta:
        model = BillingAddress
        fields = ('first_name', 'last_name', 'line1', 'line2', 'postcode', 'state', 'country', 'city')


class UserSerializer(serializers.ModelSerializer):
    """Serializes user information. """
    class Meta:
        model = User
        fields = ('email', 'username')


class ProductAttributeValueSerializer(serializers.ModelSerializer):
    """ Serializer for ProductAttributeValue objects. """
    name = serializers.SerializerMethodField()
    code = serializers.SerializerMethodField()
    value = serializers.SerializerMethodField()

    def get_name(self, instance):
        return instance.attribute.name

    def get_code(self, instance):
        return instance.attribute.code

    def get_value(self, dictionary):
        if dictionary.attribute.name == 'Coupon vouchers':
            request = self.context.get('request')
            vouchers = dictionary.value.vouchers.all()
            serializer = VoucherSerializer(vouchers, many=True, context={'request': request})
            return serializer.data
        return dictionary.value

    class Meta:
        model = ProductAttributeValue
        fields = ('name', 'code', 'value',)


class StockRecordSerializer(serializers.ModelSerializer):
    """ Serializer for stock record objects. """

    class Meta:
        model = StockRecord
        fields = ('id', 'product', 'partner', 'partner_sku', 'price_currency', 'price_excl_tax',)


class PartialStockRecordSerializerForUpdate(StockRecordSerializer):
    """ Stock record objects serializer for PUT requests.

    Allowed fields to update are 'price_currency' and 'price_excl_tax'.
    """

    class Meta:
        model = StockRecord
        fields = ('price_currency', 'price_excl_tax',)


class ProductSerializer(ProductPaymentInfoMixin, serializers.HyperlinkedModelSerializer):
    """ Serializer for Products. """
    attribute_values = serializers.SerializerMethodField()
    product_class = serializers.SerializerMethodField()
    is_available_to_buy = serializers.SerializerMethodField()
    stockrecords = StockRecordSerializer(many=True, read_only=True)

    def get_attribute_values(self, product):
        request = self.context.get('request')
        serializer = ProductAttributeValueSerializer(
            product.attr,
            many=True,
            read_only=True,
            context={'request': request}
        )
        return serializer.data

    def get_product_class(self, product):
        return product.get_product_class().name

    def get_is_available_to_buy(self, product):
        info = self._get_info(product)
        return info.availability.is_available_to_buy

    class Meta:
        model = Product
        fields = ('id', 'url', 'structure', 'product_class', 'title', 'price', 'expires', 'attribute_values',
                  'is_available_to_buy', 'stockrecords',)
        extra_kwargs = {
            'url': {'view_name': PRODUCT_DETAIL_VIEW},
        }


class LineSerializer(serializers.ModelSerializer):
    """Serializer for parsing line item data."""
    product = ProductSerializer()

    class Meta:
        model = Line
        fields = ('title', 'quantity', 'description', 'status', 'line_price_excl_tax', 'unit_price_excl_tax', 'product')


class OrderSerializer(serializers.ModelSerializer):
    """Serializer for parsing order data."""
    billing_address = BillingAddressSerializer(allow_null=True)
    date_placed = serializers.DateTimeField(format=ISO_8601_FORMAT)
    discount = serializers.SerializerMethodField()
    lines = LineSerializer(many=True)
    payment_processor = serializers.SerializerMethodField()
    user = UserSerializer()
    vouchers = serializers.SerializerMethodField()

    def get_vouchers(self, obj):
        try:
            serializer = VoucherSerializer(
                obj.basket.vouchers.all(), many=True, context={'request': self.context['request']}
            )
            return serializer.data
        except (AttributeError, ValueError):
            return None

    def get_payment_processor(self, obj):
        try:
            return obj.sources.all()[0].source_type.name
        except IndexError:
            return None

    def get_discount(self, obj):
        try:
            discount = obj.discounts.all()[0]
            return str(discount.amount)
        except IndexError:
            return '0'

    class Meta:
        model = Order
        fields = (
            'billing_address',
            'currency',
            'date_placed',
            'discount',
            'lines',
            'number',
            'payment_processor',
            'status',
            'total_excl_tax',
            'user',
            'vouchers',
        )


class BasketSerializer(serializers.ModelSerializer):
    """Serializer for parsing basket data."""
    owner = UserSerializer()
    products = serializers.SerializerMethodField()
    vouchers = serializers.SerializerMethodField()
    payment_status = serializers.SerializerMethodField()
    payment_processor = serializers.SerializerMethodField()

    def get_vouchers(self, obj):
        try:
            serializer = VoucherSerializer(
                obj.vouchers.all(), many=True, context={'request': self.context['request']}
            )
            return serializer.data
        except (AttributeError, ValueError):
            return None

    def get_payment_status(self, obj):
        successful_payment_notifications = obj.paymentprocessorresponse_set.filter(
            Q(response__contains='ACCEPT') | Q(response__contains='approved')
        )
        if successful_payment_notifications:
            return "Accepted"
        return "Declined"

    def get_payment_processor(self, obj):
        payment_notifications = obj.paymentprocessorresponse_set.filter(transaction_id__isnull=False)
        if payment_notifications:
            return payment_notifications[0].processor_name
        return "None"

    def get_products(self, obj):
        lines = BasketLine.objects.filter(basket=obj)
        products = [line.product for line in lines]
        serialized_data = []
        for product in products:

            serialized_data.append(ProductAttributeValueSerializer(
                product.attr,
                many=True,
                read_only=True,
                context={'request': self.context['request']}
            ).data)
        # return serializer.data
        # serializer = ProductSerializer(products, many=True, context={'request': self.context['request']})
        return serialized_data

    class Meta:
        model = Basket
        fields = (
            'id',
            'status',
            'owner',
            'order_number',
            'products',
            'vouchers',
            'payment_status',
            'payment_processor',
        )


class PaymentProcessorSerializer(serializers.Serializer):  # pylint: disable=abstract-method
    """ Serializer to use with instances of processors.BasePaymentProcessor """

    def to_representation(self, instance):
        """ Serialize instances as a string instead of a mapping object. """
        return instance.NAME


class RefundSerializer(serializers.ModelSerializer):
    """ Serializer for Refund objects. """

    class Meta:
        model = Refund
        fields = '__all__'


class CourseSerializer(serializers.HyperlinkedModelSerializer):
    id = serializers.RegexField(COURSE_ID_REGEX, max_length=255)
    products = ProductSerializer(many=True)
    products_url = serializers.SerializerMethodField()
    last_edited = serializers.SerializerMethodField()
    has_active_bulk_enrollment_code = serializers.SerializerMethodField()

    def __init__(self, *args, **kwargs):
        super(CourseSerializer, self).__init__(*args, **kwargs)

        # NOTE: All normal initializations of the serializer will include a context kwarg.
        # We use dict.get() here because Swagger does not include context when generating docs.
        include_products = kwargs.get('context', {}).pop('include_products', False)
        if not include_products:
            self.fields.pop('products', None)

    def get_last_edited(self, obj):
        return obj.modified.strftime(ISO_8601_FORMAT) if obj.modified else None

    def get_products_url(self, obj):
        return reverse('api:v2:course-product-list', kwargs={'parent_lookup_course_id': obj.id},
                       request=self.context['request'])

    def get_has_active_bulk_enrollment_code(self, obj):
        return bool(obj.enrollment_code_product)

    class Meta:
        model = Course
        fields = (
            'id', 'url', 'name', 'verification_deadline', 'type',
            'products_url', 'last_edited', 'products', 'has_active_bulk_enrollment_code')
        read_only_fields = ('type', 'products', 'site')
        extra_kwargs = {
            'url': {'view_name': COURSE_DETAIL_VIEW}
        }


class EntitlementProductHelper:
    @staticmethod
    def validate(product):
        attrs = _flatten(product['attribute_values'])

        if 'certificate_type' not in attrs:
            raise serializers.ValidationError(_(u"Products must have a certificate type."))

        if 'price' not in product:
            raise serializers.ValidationError(_(u"Products must have a price."))

    @staticmethod
    def save(partner, course, uuid, product):
        attrs = _flatten(product['attribute_values'])

        if not uuid:
            raise Exception(_(u"You need to provide a course UUID to create Course Entitlements."))

        # Extract arguments required for Entitlement creation, deserializing as necessary.
        certificate_type = attrs.get('certificate_type')
        price = Decimal(product['price'])

        # DISCO-1540 Temporarily force a default of id_verified=True for Professional entitlements
        id_verified_default = certificate_type == 'professional'
        id_verification_required = attrs.get('id_verification_required', id_verified_default)

        entitlement = create_or_update_course_entitlement(
            certificate_type,
            price,
            partner,
            uuid,
            course.name,
            id_verification_required=id_verification_required
        )

        # As a convenience to our caller, provide the SKU in the returned product serialization.
        # We only create one stockrecord per product, so this first() business is safe.
        product['partner_sku'] = entitlement.stockrecords.first().partner_sku


class SeatProductHelper:
    @staticmethod
    def validate(product):
        attrs = _flatten(product['attribute_values'])
        if attrs.get('id_verification_required') is None:
            raise serializers.ValidationError(_(u"Products must indicate whether ID verification is required."))

        # Verify that a price is present.
        if product.get('price') is None:
            raise serializers.ValidationError(_(u"Products must have a price."))

    @staticmethod
    def save(course, product, create_enrollment_code):
        attrs = _flatten(product['attribute_values'])

        # Extract arguments required for Seat creation, deserializing as necessary.
        certificate_type = attrs.get('certificate_type', '')
        id_verification_required = attrs['id_verification_required']
        price = Decimal(product['price'])

        # Extract arguments which are optional for Seat creation, deserializing as necessary.
        expires = product.get('expires')
        expires = parse(expires) if expires else None
        credit_provider = attrs.get('credit_provider')
        credit_hours = attrs.get('credit_hours')
        credit_hours = int(credit_hours) if credit_hours else None
        sku = None
        stockrecords = product.get('stockrecords', [])
        if stockrecords:
            sku = stockrecords[0].get('partner_sku')

        seat = course.create_or_update_seat(
            certificate_type,
            id_verification_required,
            price,
            expires=expires,
            credit_provider=credit_provider,
            credit_hours=credit_hours,
            create_enrollment_code=create_enrollment_code,
            sku=sku,
        )

        # As a convenience to our caller, provide the SKU in the returned product serialization.
        # We only create one stockrecord per product, so this first() business is safe.
        product['partner_sku'] = seat.stockrecords.first().partner_sku


class AtomicPublicationSerializer(serializers.Serializer):  # pylint: disable=abstract-method
    """Serializer for saving and publishing a Course and associated products.

    Using a ModelSerializer for the Course data makes it difficult to use this serializer to handle updates.
    The automatically applied validation logic rejects course IDs which already exist in the database.
    """
    id = serializers.RegexField(COURSE_ID_REGEX, max_length=255)
    uuid = serializers.UUIDField(required=False)
    name = serializers.CharField(max_length=255)

    # Verification deadline should only be required if the course actually requires verification.
    verification_deadline = serializers.DateTimeField(required=False, allow_null=True)
    products = serializers.ListField()

    def __init__(self, *args, **kwargs):
        super(AtomicPublicationSerializer, self).__init__(*args, **kwargs)
        self.partner = kwargs['context'].pop('partner', None)

    def validate_products(self, products):
        """Validate product data."""
        for product in products:
            product_class = product.get('product_class')

            if product_class == COURSE_ENTITLEMENT_PRODUCT_CLASS_NAME:
                EntitlementProductHelper.validate(product)
            elif product_class == SEAT_PRODUCT_CLASS_NAME:
                SeatProductHelper.validate(product)
            else:
                raise serializers.ValidationError(
                    _(u"Invalid product class [{product_class}] requested.").format(product_class=product_class)
                )

        return products

    def get_partner(self):
        """Validate partner"""
        if not self.partner:
            partner = Partner.objects.get(id=1)
            return partner

        return self.partner

    def save(self):  # pylint: disable=arguments-differ
        """Save and publish Course and associated products."

        Returns:
            tuple: A Boolean indicating whether the Course was created, an Exception,
                if one was raised (else None), and a message for the user, if necessary (else None).
        """
        course_id = self.validated_data['id']
        course_uuid = self.validated_data.get('uuid')
        course_name = self.validated_data['name']
        course_verification_deadline = self.validated_data.get('verification_deadline')
        # ENT-803: by default enable enrollment code creation
        create_or_activate_enrollment_code = True
        products = self.validated_data['products']
        partner = self.get_partner()

        try:
            if not waffle.switch_is_active('publish_course_modes_to_lms'):
                message = _(
                    u'Course [{course_id}] was not published to LMS '
                    u'because the switch [publish_course_modes_to_lms] is disabled. '
                    u'To avoid ghost SKUs, data has not been saved.'
                ).format(course_id=course_id)

                raise Exception(message)

            # Explicitly delimit operations which will be rolled back if an exception is raised.
            with transaction.atomic():
                site = self.context['request'].site
                course, created = Course.objects.get_or_create(
                    id=course_id, partner=site.siteconfiguration.partner
                )
                course.name = course_name
                course.verification_deadline = course_verification_deadline
                course.save()

                for product in products:
                    product_class = product.get('product_class')

                    if product_class == COURSE_ENTITLEMENT_PRODUCT_CLASS_NAME:
                        EntitlementProductHelper.save(partner, course, course_uuid, product)
                    elif product_class == SEAT_PRODUCT_CLASS_NAME:
                        SeatProductHelper.save(course, product, create_or_activate_enrollment_code)

                if course.get_enrollment_code():
                    course.toggle_enrollment_code_status(is_active=create_or_activate_enrollment_code)

                resp_message = course.publish_to_lms()
                published = (resp_message is None)

                if published:
                    return created, None, None
                raise Exception(resp_message)

        except Exception as e:  # pylint: disable=broad-except
            logger.exception(u'Failed to save and publish [%s]: [%s]', course_id, str(e))
            return False, e, str(e)


class PartnerSerializer(serializers.ModelSerializer):
    """Serializer for the Partner object"""
    catalogs = serializers.SerializerMethodField()
    products = serializers.SerializerMethodField()

    def get_products(self, obj):
        return reverse(
            'api:v2:partner-product-list',
            kwargs={'parent_lookup_stockrecords__partner_id': obj.id},
            request=self.context['request']
        )

    def get_catalogs(self, obj):
        return reverse(
            'api:v2:partner-catalogs-list',
            kwargs={'parent_lookup_partner_id': obj.id},
            request=self.context['request']
        )

    class Meta:
        model = Partner
        fields = ('id', 'name', 'short_code', 'catalogs', 'products')


class CatalogSerializer(serializers.ModelSerializer):
    """ Serializer for Catalogs. """
    products = serializers.SerializerMethodField()

    class Meta:
        model = Catalog
        fields = ('id', 'partner', 'name', 'products')

    def get_products(self, obj):
        return reverse(
            'api:v2:catalog-product-list',
            kwargs={'parent_lookup_stockrecords__catalogs': obj.id},
            request=self.context['request']
        )


class BenefitSerializer(serializers.ModelSerializer):
    value = serializers.IntegerField()
    type = serializers.SerializerMethodField()

    class Meta:
        model = Benefit
        fields = ('type', 'value')

    def get_type(self, benefit):
        return get_benefit_type(benefit)


class VoucherSerializer(serializers.ModelSerializer):
    is_available_to_user = serializers.SerializerMethodField()
    benefit = serializers.SerializerMethodField()
    redeem_url = serializers.SerializerMethodField()

    def get_is_available_to_user(self, obj):
        request = self.context.get('request')
        return obj.is_available_to_user(user=request.user)

    def get_benefit(self, obj):
        benefit = obj.best_offer.benefit
        return BenefitSerializer(benefit).data

    def get_redeem_url(self, obj):
        url = get_ecommerce_url('/coupons/offer/')
        return '{url}?code={code}'.format(url=url, code=obj.code)

    class Meta:
        model = Voucher
        fields = (
            'id', 'name', 'code', 'redeem_url', 'usage', 'start_datetime', 'end_datetime', 'num_basket_additions',
            'num_orders', 'total_discount', 'date_created', 'offers', 'is_available_to_user', 'benefit',
            'is_public',
        )


class CodeUsageSerializer(serializers.Serializer):  # pylint: disable=abstract-method
    code = serializers.SerializerMethodField()
    assigned_to = serializers.SerializerMethodField()
    redeem_url = serializers.SerializerMethodField()
    redemptions = serializers.SerializerMethodField()
    assignment_date = serializers.SerializerMethodField()
    last_reminder_date = serializers.SerializerMethodField()
    revocation_date = serializers.SerializerMethodField()
    is_public = serializers.SerializerMethodField()

    def _get_assignment(self, obj):
        assigned_to = self.get_assigned_to(obj)
        code = self.get_code(obj)
        if assigned_to and code:
            return OfferAssignment.objects.filter(code=code, user_email=assigned_to).first()
        return None

    def get_assignment_date(self, obj):
        assignment = self._get_assignment(obj)
        if assignment:
            return assignment.assignment_date.strftime("%B %d, %Y %H:%M")\
                if assignment.assignment_date else assignment.created.strftime("%B %d, %Y %H:%M")
        return ''

    def get_last_reminder_date(self, obj):
        last_reminder_date = getattr(self._get_assignment(obj), 'last_reminder_date', None)
        return last_reminder_date.strftime("%B %d, %Y %H:%M") if last_reminder_date else ''

    def get_revocation_date(self, obj):
        revocation_date = getattr(self._get_assignment(obj), 'revocation_date', None)
        return revocation_date.strftime("%B %d, %Y %H:%M") if revocation_date else ''

    def get_code(self, obj):
        return obj.get('code')

    def get_redeem_url(self, obj):
        url = get_ecommerce_url('/coupons/offer/')
        return '{url}?code={code}'.format(url=url, code=self.get_code(obj))

    def get_assigned_to(self, obj):
        return obj.get('user_email')

    def get_redemptions(self, obj):
        voucher = Voucher.objects.get(code=self.get_code(obj))
        offer = voucher.best_offer
        redemption_count = voucher.num_orders

        if voucher.usage == Voucher.SINGLE_USE:
            max_coupon_usage = 1
        elif offer.max_global_applications is None:
            max_coupon_usage = OFFER_MAX_USES_DEFAULT
        else:
            max_coupon_usage = offer.max_global_applications

        return {
            'used': redemption_count,
            'total': max_coupon_usage,
        }

    def get_is_public(self, obj):
        voucher = Voucher.objects.get(code=self.get_code(obj))
        return voucher.is_public

    def num_assignments(self, code, user_email=None):
        offer_assignments = OfferAssignment.objects.filter(
            code=code,
            status__in=[OFFER_ASSIGNED, OFFER_ASSIGNMENT_EMAIL_PENDING, OFFER_ASSIGNMENT_EMAIL_BOUNCED],
        )
        if user_email:
            offer_assignments = offer_assignments.filter(user_email=user_email)

        return offer_assignments.count()


class NotAssignedCodeUsageSerializer(CodeUsageSerializer):  # pylint: disable=abstract-method

    def get_assigned_to(self, obj):
        return ''

    def get_redemptions(self, obj):
        redemptions = super(NotAssignedCodeUsageSerializer, self).get_redemptions(obj)
        return dict(redemptions, num_assignments=self.num_assignments(code=self.get_code(obj)))


class NotRedeemedCodeUsageSerializer(CodeUsageSerializer):  # pylint: disable=abstract-method

    def get_redemptions(self, obj):
        usage_type = self.context.get('usage_type')
        if usage_type in (Voucher.SINGLE_USE, Voucher.MULTI_USE_PER_CUSTOMER):
            return super(NotRedeemedCodeUsageSerializer, self).get_redemptions(obj)

        num_assignments = self.num_assignments(code=self.get_code(obj), user_email=self.get_assigned_to(obj))
        return {'used': 0, 'total': num_assignments}


class PartialRedeemedCodeUsageSerializer(CodeUsageSerializer):  # pylint: disable=abstract-method

    def get_redemptions(self, obj):
        usage_type = self.context.get('usage_type')
        if usage_type == Voucher.SINGLE_USE:
            return {}

        if usage_type == Voucher.MULTI_USE_PER_CUSTOMER:
            return super(PartialRedeemedCodeUsageSerializer, self).get_redemptions(obj)

        num_assignments = self.num_assignments(code=self.get_code(obj), user_email=self.get_assigned_to(obj))
        num_applications = VoucherApplication.objects.filter(
            voucher__code=self.get_code(obj),
            user__email=self.get_assigned_to(obj)
        ).count()
        return {'used': num_applications, 'total': num_assignments + num_applications}


class RedeemedCodeUsageSerializer(CodeUsageSerializer):  # pylint: disable=abstract-method

    def get_code(self, obj):
        return obj.get('voucher__code')

    def get_assigned_to(self, obj):
        return obj.get('user__email')

    def get_redemptions(self, obj):
        num_applications = VoucherApplication.objects.filter(
            voucher__code=self.get_code(obj),
            user__email=self.get_assigned_to(obj)
        ).count()
        return {'used': num_applications, 'total': num_applications}


class CategorySerializer(serializers.ModelSerializer):
    # NOTE (CCB): We are explicitly ignoring child categories. They are not relevant to our current needs. Support
    # should be added later, if needed.

    class Meta:
        model = Category
        fields = ('id', 'name',)


class CouponListSerializer(serializers.ModelSerializer):
    category = serializers.SerializerMethodField()
    client = serializers.SerializerMethodField()
    code = serializers.SerializerMethodField()

    def get_category(self, obj):
        category = ProductCategory.objects.filter(product=obj).first().category
        return CategorySerializer(category).data

    def get_client(self, obj):
        return Invoice.objects.get(order__lines__product=obj).business_client.name

    def get_code(self, obj):
        if is_custom_code(obj):
            return retrieve_voucher(obj).code
        return None

    class Meta:
        model = Product
        fields = ('category', 'client', 'code', 'id', 'title', 'date_created')


class OfferAssignmentSummarySerializer(serializers.BaseSerializer):  # pylint: disable=abstract-method
    """
    Serializer for OfferAssignment endpoint.
    """

    def to_representation(self, instance):
        representation = OrderedDict()

        offer_assignment = instance['obj']
        representation['usage_type'] = get_benefit_type(offer_assignment.offer.benefit)
        representation['benefit_value'] = offer_assignment.offer.benefit.value

        representation['redemptions_remaining'] = instance['count']
        representation['code'] = offer_assignment.code
        representation['catalog'] = offer_assignment.offer.condition.enterprise_customer_catalog_uuid
        representation['coupon_start_date'] = offer_assignment.offer.vouchers.first().start_datetime
        representation['coupon_end_date'] = offer_assignment.offer.vouchers.first().end_datetime

        return representation


class OfferAssignmentEmailTemplatesSerializer(serializers.ModelSerializer):
    enterprise_customer = serializers.UUIDField(read_only=True)
    email_body = serializers.SerializerMethodField()

    class Meta:
        model = OfferAssignmentEmailTemplates
        fields = '__all__'

    def validate_email_greeting(self, value):
        if len(value) > OFFER_ASSIGNMENT_EMAIL_TEMPLATE_FIELD_LIMIT:
            raise serializers.ValidationError(
                'Email greeting must be {} characters or less'.format(OFFER_ASSIGNMENT_EMAIL_TEMPLATE_FIELD_LIMIT)
            )
        return value

    def validate_email_closing(self, value):
        if len(value) > OFFER_ASSIGNMENT_EMAIL_TEMPLATE_FIELD_LIMIT:
            raise serializers.ValidationError(
                'Email closing must be {} characters or less'.format(OFFER_ASSIGNMENT_EMAIL_TEMPLATE_FIELD_LIMIT)
            )
        return value

    def validate_email_subject(self, value):
        if len(value) > OFFER_ASSIGNMENT_EMAIL_SUBJECT_LIMIT:
            raise serializers.ValidationError(
                'Email subject must be {} characters or less'.format(OFFER_ASSIGNMENT_EMAIL_SUBJECT_LIMIT)
            )
        return value

    def create(self, validated_data):
        enterprise_customer = self.context['view'].kwargs.get('enterprise_customer')
        email_type = validated_data['email_type']
        email_greeting = bleach.clean(validated_data.get('email_greeting', ''))
        email_closing = bleach.clean(validated_data.get('email_closing', ''))
        email_subject = bleach.clean(validated_data.get('email_subject', ''))

        create_data = dict(
            enterprise_customer=enterprise_customer,
            email_type=email_type,
            email_greeting=email_greeting,
            email_closing=email_closing,
            email_subject=email_subject,
        )

        if 'name' in validated_data:
            create_data['name'] = validated_data.get('name')

        instance = OfferAssignmentEmailTemplates.objects.create(**create_data)

        # deactivate old templates for enterprise for this specific email type
        OfferAssignmentEmailTemplates.objects.filter(
            enterprise_customer=enterprise_customer,
            email_type=email_type,
        ).exclude(pk=instance.pk).update(active=False)

        return instance

    def get_email_body(self, obj):
        return settings.OFFER_ASSIGNMEN_EMAIL_TEMPLATE_BODY_MAP[obj.email_type]


class EnterpriseCouponOverviewListSerializer(serializers.ModelSerializer):
    """
    Serializer for Enterprise Coupons list overview.
    """
    def _get_num_unassigned(self, vouchers):
        """
        Return number of available assignments.
        """
        all_slots_available = 0
        enterprise_offer = vouchers.first().enterprise_offer

        assignments = OfferAssignment.objects.filter(code__in=vouchers.values_list('code', flat=True)).exclude(
            status__in=[OFFER_REDEEMED, OFFER_ASSIGNMENT_REVOKED]
        ).values('code').annotate(num_assignments=Count('code')).order_by('code')

        vouchers_num_assignments = {item['code']: item['num_assignments'] for item in assignments}

        for voucher in vouchers:
            num_assignments = vouchers_num_assignments.get(voucher.code, 0)
            voucher_slots_available = voucher.calculate_available_slots(
                enterprise_offer.max_global_applications,
                num_assignments
            )
            if voucher_slots_available > 0:
                all_slots_available += voucher_slots_available

        return all_slots_available

    def _get_errors(self, coupon):
        """
        Returns a list of OfferAssignment errors associated with coupon.
        """
        codes = coupon.attr.coupon_vouchers.vouchers.values_list('code', flat=True)
        offer_assignments_with_error = OfferAssignment.objects.filter(
            code__in=codes,
            status=OFFER_ASSIGNMENT_EMAIL_BOUNCED
        )
        return OfferAssignmentSerializer(offer_assignments_with_error, many=True).data

    # Max number of codes available (Maximum Coupon Usage).
    def _get_max_uses(self, voucher, voucher_usage, voucher_count):
        offer = voucher.best_offer

        max_uses_per_code = None
        if voucher_usage == Voucher.SINGLE_USE:
            max_uses_per_code = 1
        elif offer.max_global_applications:
            max_uses_per_code = offer.max_global_applications
        else:
            max_uses_per_code = OFFER_MAX_USES_DEFAULT

        return max_uses_per_code * voucher_count

    def to_representation(self, coupon):  # pylint: disable=arguments-differ
        representation = super(EnterpriseCouponOverviewListSerializer, self).to_representation(coupon)

        vouchers = coupon.attr.coupon_vouchers.vouchers.all()
        voucher = vouchers.first()
        usage = voucher.usage
        count = vouchers.count()
        num_orders = vouchers.aggregate(Sum('num_orders'))

        data = {
            'start_date': voucher.start_datetime,
            'end_date': voucher.end_datetime,
            'num_uses': num_orders['num_orders__sum'],
            'usage_limitation': usage,
            'num_codes': count,
            'max_uses': self._get_max_uses(voucher, usage, count),
            'num_unassigned': self._get_num_unassigned(vouchers),
            'errors': self._get_errors(coupon),
            'available': is_coupon_available(coupon),
        }

        return dict(representation, **data)

    class Meta:
        model = Product
        fields = ('id', 'title')


class EnterpriseCouponSearchSerializer(serializers.Serializer):  # pylint: disable=abstract-method
    """
    Serializer for enterprise coupon search endpoint.
    """

    def to_representation(self, instance):
        """
        Return the data gathered by view for the serialized
        representation to hand back in response.
        """
        return instance


class EnterpriseCouponListSerializer(CouponMixin, serializers.ModelSerializer):
    client = serializers.SerializerMethodField()
    enterprise_customer = serializers.SerializerMethodField()
    enterprise_customer_catalog = serializers.SerializerMethodField()
    code_status = serializers.SerializerMethodField()

    def get_client(self, obj):
        return Invoice.objects.get(order__lines__product=obj).business_client.name

    def get_enterprise_customer(self, obj):
        """ Get the Enterprise Customer UUID attached to a coupon. """
        offer_condition = retrieve_enterprise_condition(obj)
        return offer_condition and offer_condition.enterprise_customer_uuid

    def get_enterprise_customer_catalog(self, obj):
        """ Get the Enterprise Customer Catalog UUID attached to a coupon. """
        offer_condition = retrieve_enterprise_condition(obj)
        return offer_condition and offer_condition.enterprise_customer_catalog_uuid

    class Meta:
        model = Product
        fields = (
            'client',
            'code_status',
            'enterprise_customer',
            'enterprise_customer_catalog',
            'id',
            'title',
            'date_created',
        )


class CouponSerializer(CouponMixin, ProductPaymentInfoMixin, serializers.ModelSerializer):
    """ Serializer for Coupons. """
    benefit_type = serializers.SerializerMethodField()
    benefit_value = serializers.SerializerMethodField()
    catalog_query = serializers.SerializerMethodField()
    course_catalog = serializers.SerializerMethodField()
    category = serializers.SerializerMethodField()
    client = serializers.SerializerMethodField()
    code = serializers.SerializerMethodField()
    code_status = serializers.SerializerMethodField()
    coupon_type = serializers.SerializerMethodField()
    course_seat_types = serializers.SerializerMethodField()
    email_domains = serializers.SerializerMethodField()
    enterprise_catalog_content_metadata_url = serializers.SerializerMethodField()
    enterprise_customer = serializers.SerializerMethodField()
    enterprise_customer_catalog = serializers.SerializerMethodField()
    end_date = serializers.SerializerMethodField()
    inactive = serializers.SerializerMethodField()
    last_edited = serializers.SerializerMethodField()
    max_uses = serializers.SerializerMethodField()
    note = serializers.SerializerMethodField()
    notify_email = serializers.SerializerMethodField()
    num_uses = serializers.SerializerMethodField()
    payment_information = serializers.SerializerMethodField()
    program_uuid = serializers.SerializerMethodField()
    quantity = serializers.SerializerMethodField()
    seats = serializers.SerializerMethodField()
    start_date = serializers.SerializerMethodField()
    voucher_type = serializers.SerializerMethodField()
    contract_discount_value = serializers.SerializerMethodField()
    contract_discount_type = serializers.SerializerMethodField()
    prepaid_invoice_amount = serializers.SerializerMethodField()
    sales_force_id = serializers.SerializerMethodField()

    def get_prepaid_invoice_amount(self, obj):
        try:
            return obj.attr.enterprise_contract_metadata.amount_paid
        except AttributeError:
            return None

    def get_contract_discount_value(self, obj):
        try:
            return obj.attr.enterprise_contract_metadata.discount_value
        except AttributeError:
            return None

    def get_contract_discount_type(self, obj):
        try:
            return obj.attr.enterprise_contract_metadata.discount_type
        except AttributeError:
            return None

    def get_benefit_type(self, obj):
        return retrieve_benefit(obj).type or getattr(retrieve_benefit(obj).proxy(), 'benefit_class_type', None)

    def get_benefit_value(self, obj):
        return retrieve_benefit(obj).value

    def get_catalog_query(self, obj):
        offer_range = retrieve_range(obj)
        return offer_range.catalog_query if offer_range else None

    def get_course_catalog(self, obj):
        offer_range = retrieve_range(obj)
        return offer_range.course_catalog if offer_range else None

    def get_category(self, obj):
        category = ProductCategory.objects.filter(product=obj).first().category
        return CategorySerializer(category).data

    def get_coupon_type(self, obj):
        if is_enrollment_code(obj):
            return _('Enrollment code')
        return _('Discount code')

    def get_client(self, obj):
        return Invoice.objects.get(order__lines__product=obj).business_client.name

    def get_code(self, obj):
        if retrieve_quantity(obj) == 1:
            return retrieve_voucher(obj).code
        return None

    def get_course_seat_types(self, obj):
        seat_types = []
        offer_range = retrieve_range(obj)

        if offer_range:
            course_seat_types = offer_range.course_seat_types or ''
            seat_types = course_seat_types.split(',')

        return seat_types

    def get_email_domains(self, obj):
        offer = retrieve_offer(obj)
        return offer.email_domains

    def get_end_date(self, obj):
        return retrieve_end_date(obj)

    def get_enterprise_catalog_content_metadata_url(self, obj):
        uuid = self.get_enterprise_customer_catalog(obj)
        return urljoin(settings.ENTERPRISE_CATALOG_API_URL,
                       'enterprise-catalogs/' + str(uuid) + '/get_content_metadata') if uuid else ''

    def get_enterprise_customer(self, obj):
        """ Get the Enterprise Customer attached to a coupon. """
        offer_range = retrieve_range(obj)
        offer_condition = retrieve_condition(obj)
        if offer_range and offer_range.enterprise_customer:
            return {
                'id': offer_range.enterprise_customer,
            }
        if offer_condition.enterprise_customer_uuid:
            return {
                'id': offer_condition.enterprise_customer_uuid,
                'name': offer_condition.enterprise_customer_name,
            }
        return None

    def get_enterprise_customer_catalog(self, obj):
        """ Get the Enterprise Customer Catalog UUID attached to a coupon. """
        offer_range = retrieve_range(obj)
        offer_condition = retrieve_condition(obj)
        if offer_range and offer_range.enterprise_customer_catalog:
            return offer_range.enterprise_customer_catalog
        if offer_condition.enterprise_customer_catalog_uuid:
            return offer_condition.enterprise_customer_catalog_uuid

        return None

    def get_inactive(self, obj):
        """ Get inactive attribute for Coupon Product"""
        try:
            return obj.attr.inactive
        except AttributeError:
            return False

    def get_last_edited(self, obj):
        return None, obj.date_updated

    def get_max_uses(self, obj):
        offer = retrieve_offer(obj)
        return offer.max_global_applications

    def get_note(self, obj):
        try:
            return obj.attr.note
        except AttributeError:
            return None

    def get_notify_email(self, obj):
        try:
            return obj.attr.notify_email
        except AttributeError:
            return None

    def get_sales_force_id(self, obj):
        """ Get the Sales Force Opportunity ID attached to the coupon. """
        try:
            return obj.attr.sales_force_id
        except AttributeError:
            return None

    def get_num_uses(self, obj):
        offer = retrieve_offer(obj)
        return offer.num_applications

    def get_program_uuid(self, obj):
        """ Get the Program UUID attached to the coupon. """
        return retrieve_offer(obj).condition.program_uuid

    def get_payment_information(self, obj):
        """
        Retrieve the payment information.
        Currently only invoices are supported, in the event of adding another
        payment processor append it to the response dictionary.
        """
        invoice = Invoice.objects.filter(order__lines__product=obj).first()
        response = {'Invoice': InvoiceSerializer(invoice).data}
        return response

    def get_quantity(self, obj):
        return retrieve_quantity(obj)

    def get_start_date(self, obj):
        return retrieve_start_date(obj)

    def get_seats(self, obj):
        offer_range = retrieve_range(obj)
        request = self.context['request']

        if offer_range and offer_range.catalog:
            stockrecords = offer_range.catalog.stock_records.all()
            seats = Product.objects.filter(id__in=[sr.product.id for sr in stockrecords])
            serializer = ProductSerializer(seats, many=True, context={'request': request})
            return serializer.data

        return {}

    def get_voucher_type(self, obj):
        return retrieve_voucher_usage(obj)

    def validate(self, attrs):
        validated_data = super(CouponSerializer, self).validate(attrs)

        # Validate max_uses
        max_uses = self.initial_data.get('max_uses')
        if max_uses is not None:
            if self.get_voucher_type(self.instance) == Voucher.SINGLE_USE:
                log_message_and_raise_validation_error(
                    'Failed to update Coupon. '
                    'max_global_applications field cannot be set for voucher type [{voucher_type}].'.format(
                        voucher_type=Voucher.SINGLE_USE
                    ))
            try:
                max_uses = int(max_uses)
                if max_uses < 1:
                    raise ValueError
            except ValueError:
                raise ValidationError('max_global_applications field must be a positive number.')

        return validated_data

    class Meta:
        model = Product
        fields = (
            'benefit_type', 'benefit_value', 'catalog_query', 'course_catalog', 'category',
            'client', 'code', 'code_status', 'coupon_type', 'course_seat_types', 'email_domains',
            'end_date', 'enterprise_catalog_content_metadata_url', 'enterprise_customer', 'enterprise_customer_catalog',
            'id', 'inactive', 'last_edited', 'max_uses', 'note', 'notify_email', 'num_uses', 'payment_information',
            'program_uuid', 'price', 'quantity', 'seats', 'start_date', 'title', 'voucher_type',
            'contract_discount_value', 'contract_discount_type', 'prepaid_invoice_amount', 'sales_force_id',
        )


class CheckoutSerializer(serializers.Serializer):  # pylint: disable=abstract-method
    payment_form_data = serializers.SerializerMethodField()
    payment_page_url = serializers.URLField()
    payment_processor = serializers.CharField()

    def get_payment_form_data(self, obj):
        return obj['payment_form_data']


class InvoiceSerializer(serializers.ModelSerializer):
    class Meta:
        model = Invoice
        fields = '__all__'


class ProviderSerializer(serializers.Serializer):  # pylint: disable=abstract-method
    description = serializers.CharField()
    display_name = serializers.CharField()
    enable_integration = serializers.BooleanField()
    fulfillment_instructions = serializers.CharField()
    id = serializers.CharField()
    status_url = serializers.CharField()
    thumbnail_url = serializers.CharField()
    url = serializers.CharField()


class OfferAssignmentSerializer(serializers.ModelSerializer):
    class Meta:
        model = OfferAssignment
        fields = ('id', 'user_email', 'code')


class CouponCodeAssignmentSerializer(serializers.Serializer):  # pylint: disable=abstract-method
    codes = serializers.ListField(
        child=serializers.CharField(), required=False, write_only=True
    )
    emails = serializers.ListField(
        child=serializers.EmailField(), required=True, write_only=True
    )
    offer_assignments = serializers.ListField(
        child=OfferAssignmentSerializer(), read_only=True
    )
    base_enterprise_url = serializers.URLField(required=False, write_only=True)
    enable_nudge_emails = serializers.BooleanField(default=False)

    def create(self, validated_data):
        """Create OfferAssignment objects for each email and the available_assignments determined from validation."""
        emails = validated_data.get('emails')
        voucher_usage_type = validated_data.pop('voucher_usage_type')
        subject = validated_data.pop('subject')
        greeting = validated_data.pop('greeting')
        closing = validated_data.pop('closing')
        sender_id = validated_data.pop('sender_id')
        template = validated_data.pop('template')
        enterprise_customer_uuid = validated_data.pop('enterprise_customer_uuid')
        enable_nudge_emails = validated_data.pop('enable_nudge_emails')
        available_assignments = validated_data.pop('available_assignments')
        email_iterator = iter(emails)
        offer_assignments = []
        emails_already_sent = set()
        current_date_time = timezone.now()
        base_enterprise_url = validated_data.pop('base_enterprise_url', '')

        for code in available_assignments:
            offer = available_assignments[code]['offer']
            email = next(email_iterator) if voucher_usage_type == Voucher.MULTI_USE_PER_CUSTOMER else None
            for _ in range(available_assignments[code]['num_slots']):
                user_email = email or next(email_iterator)
                new_offer_assignment = OfferAssignment.objects.create(
                    offer=offer,
                    code=code,
                    user_email=user_email,
                    assignment_date=current_date_time,
                )
                offer_assignments.append(new_offer_assignment)
                # Start async email task. For MULTI_USE_PER_CUSTOMER, a single email is sent
                email_code_pair = frozenset((new_offer_assignment.user_email, new_offer_assignment.code))
                if email_code_pair not in emails_already_sent:
                    # subscribe the user for nudge email if enable_nudge_emails flag is on.
                    if enable_nudge_emails:
                        CodeAssignmentNudgeEmails.subscribe_nudge_emails(
                            user_email=user_email,
                            code=code
                        )
                    self._trigger_email_sending_task(
                        subject, greeting, closing, new_offer_assignment, voucher_usage_type, base_enterprise_url,
                    )
                    # Create a record of the email sent
                    create_offer_assignment_email_sent_record(
                        enterprise_customer_uuid,
                        ASSIGN,
                        template,
                        code=code,
                        user_email=user_email,
                        sender_id=sender_id
                    )
                    emails_already_sent.add(email_code_pair)
        validated_data['offer_assignments'] = offer_assignments
        return validated_data

    def validate(self, attrs):  # pylint: disable=too-many-statements
        """
        Validate that the given emails can be assigned to a slot in the coupon, to the codes if specified.
        A slot is a potential redemption of a voucher contained within the top level Coupon.
        """
        codes = attrs.get('codes')
        emails = attrs.get('emails')
        coupon = self.context.get('coupon')
        subject = self.context.get('subject')
        greeting = self.context.get('greeting')
        closing = self.context.get('closing')
        template_id = self.context.get('template_id', None)
        sender_id = self.context.get('sender_id', None)
        template = OfferAssignmentEmailTemplates.get_template(template_id)
        available_assignments = {}
        vouchers = coupon.attr.coupon_vouchers.vouchers
        try:
            enterprise_customer_uuid = coupon.attr.enterprise_customer_uuid
        except AttributeError:
            enterprise_customer_uuid = get_enterprise_customer_uuid_from_voucher(vouchers.first())

        # Limit which vouchers to consider for assignment by the codes passed in.
        if codes:
            vouchers = vouchers.filter(code__in=codes)

        # For ONCE_PER_CUSTOMER Coupons, exclude vouchers that have already
        # been assigned to or redeemed by the requested emails.
        voucher_usage_type = vouchers.first().usage
        if voucher_usage_type == Voucher.ONCE_PER_CUSTOMER:
            existing_assignments_for_users = OfferAssignment.objects.filter(user_email__in=emails).exclude(
                status__in=[OFFER_ASSIGNMENT_REVOKED]
            )
            existing_applications_for_users = VoucherApplication.objects.select_related('user').filter(
                user__email__in=emails
            )
            codes_to_exclude = (
                [assignment.code for assignment in existing_assignments_for_users] +
                [application.voucher.code for application in existing_applications_for_users]
            )
            emails_requiring_exclusions = (
                [assignment.user_email for assignment in existing_assignments_for_users] +
                [application.user.email for application in existing_applications_for_users]
            )
            logger.info(
                'Excluding the following codes because they have been assigned to or redeemed by '
                'at least one user in the given list of emails to assign to this coupon. '
                'codes: %s, emails: %s, coupon_id: %s',
                set(codes_to_exclude), set(emails_requiring_exclusions), coupon.id
            )
            vouchers = vouchers.exclude(code__in=codes_to_exclude)

        vouchers = vouchers.all()
        prefetch_related_objects(vouchers, 'offers', 'offers__condition', 'offers__offerassignment_set')
        total_slots = 0
        for voucher in vouchers:
            available_slots = voucher.slots_available_for_assignment
            # If there are no available slots for this voucher, skip it.
            if available_slots < 1:
                continue

            if voucher_usage_type != Voucher.MULTI_USE_PER_CUSTOMER:
                available_slots = min(available_slots, len(emails) - total_slots)

            # If there are available slots, and we still have slots to fill,
            # add information to the available_assignments dict.
            if total_slots < len(emails):
                # Keep track of which codes can be assigned how many times
                # along with its corresponding ConditionalOffer.
                available_assignments[voucher.code] = {'offer': voucher.enterprise_offer, 'num_slots': available_slots}

                # For Multi use per customer vouchers, all of the slots must go to one user email,
                # so for accounting purposes we only count one slot here towards the total.
                if voucher_usage_type == Voucher.MULTI_USE_PER_CUSTOMER:
                    total_slots += 1
                else:
                    total_slots += available_slots
            else:
                break
        # If we got through all the vouchers and don't have enough slots for the emails given, the request isn't valid.
        if total_slots < len(emails):
            raise serializers.ValidationError('Not enough available codes for assignment!')

        # Add available_assignments to the validated data so that we can perform the assignments in create.
        attrs['voucher_usage_type'] = voucher_usage_type
        attrs['available_assignments'] = available_assignments
        attrs['subject'] = subject
        attrs['greeting'] = greeting
        attrs['closing'] = closing
        attrs['sender_id'] = sender_id
        attrs['template'] = template
        attrs['enterprise_customer_uuid'] = enterprise_customer_uuid
        return attrs

    def _trigger_email_sending_task(self, subject, greeting, closing, assigned_offer, voucher_usage_type,
                                    base_enterprise_url=''):
        """
        Schedule async task to send email to the learner who has been assigned the code.
        """
        coupon = self.context.get('coupon')
        code_expiration_date = retrieve_end_date(coupon)
        redemptions_remaining = (
            assigned_offer.offer.max_global_applications if voucher_usage_type == Voucher.MULTI_USE_PER_CUSTOMER else 1
        )
        try:
            send_assigned_offer_email(
                subject=subject,
                greeting=greeting,
                closing=closing,
                offer_assignment_id=assigned_offer.id,
                learner_email=assigned_offer.user_email,
                code=assigned_offer.code,
                redemptions_remaining=redemptions_remaining,
                code_expiration_date=code_expiration_date.strftime('%d %B, %Y %H:%M %Z'),
                base_enterprise_url=base_enterprise_url,
            )
        except Exception as exc:  # pylint: disable=broad-except
            logger.exception(
                '[Offer Assignment] Email for offer_assignment_id: %d with subject %r, '
                'greeting %r and closing %r raised exception: %r',
                assigned_offer.id,
                subject,
                greeting,
                closing,
                exc
            )


class RefundedOrderCreateVoucherSerializer(serializers.Serializer):  # pylint: disable=abstract-method
    """
        Creates and assigns new coupon voucher to the user associated with the order.
    """
    order = serializers.CharField(required=True)
    code = serializers.CharField(read_only=True)

    def validate_order(self, order):
        """Verify the order number and return the order object."""
        try:
            order = Order.objects.get(number=order)
        except Order.DoesNotExist:
            raise serializers.ValidationError(_('Invalid order number or order {} does not exists.').format(order))
        return order

<<<<<<< HEAD
    def _create_offer_assignment_email_sent_record(self, enterprise_customer_uuid, email_type, code, user_email):
        """
        Records the new automated assignment email info sent after a successful refund.
        Arguments:
            enterprise_customer_uuid (str): The UUID of the enterprise customer.
            email_type (str): The type of email sent, ASSIGN in this case.
            code (str): Voucher code that was sent to the learner.
            user_email (str): The email of the learner.
        """
        OfferAssignmentEmailSentRecord.create_email_record(
            enterprise_customer_uuid=enterprise_customer_uuid,
            email_type=email_type,
            sender_category=AUTOMATIC_EMAIL,
            code=code,
            user_email=user_email,
            receiver_id=User.get_lms_user_id_from_email(user_email)
        )

=======
>>>>>>> 1d79c6cd
    def create(self, validated_data):
        """Create new voucher in existing coupon and assign it to the given user_emails"""
        coupon_product = validated_data.get('coupon_product')
        benefit_type = validated_data.get('benefit_type')
        benefit_value = validated_data.get('benefit_value')
        enterprise_customer_uuid = validated_data.get('enterprise_customer_uuid')
        enterprise_customer_catalog_uuid = validated_data.get('enterprise_customer_catalog_uuid')
        email_domains = validated_data.get('email_domains')
        start_datetime = validated_data.get('start_datetime')
        end_datetime = validated_data.get('end_datetime')
        site = validated_data.get('site')
        note = validated_data.get('note')
        user_emails = validated_data.get('user_emails')

        vouchers = create_enterprise_vouchers(
            voucher_type=Voucher.SINGLE_USE,
            quantity=1,
            coupon_id=coupon_product.id,
            benefit_type=benefit_type,
            benefit_value=benefit_value,
            enterprise_customer=enterprise_customer_uuid,
            enterprise_customer_catalog=enterprise_customer_catalog_uuid,
            max_uses=None,
            email_domains=email_domains,
            site=site,
            end_datetime=end_datetime,
            start_datetime=start_datetime,
            code=None,
            name=coupon_product.title
        )

        attach_vouchers_to_coupon_product(
            coupon_product,
            vouchers,
            note,
        )

        new_code = vouchers[0].code
        serializer = CouponCodeAssignmentSerializer(
            data={'codes': [new_code], 'emails': user_emails},
            context={
                'coupon': coupon_product,
                'subject': REFUND_ORDER_EMAIL_SUBJECT,
                'greeting': REFUND_ORDER_EMAIL_GREETING,
                'closing': REFUND_ORDER_EMAIL_CLOSING,
            }
        )
        if serializer.is_valid():
            serializer.save()
        else:
            raise serializers.ValidationError(
                _("New coupon voucher assignment Failure. Error: {}").format(serializer.errors)
            )

        validated_data['code'] = new_code
        return validated_data

    def validate(self, attrs):
        """
        Extract and validates all data required data.
        """
        order = attrs.get('order')

        try:
            discount = order.discounts.first()
            offer = discount.offer
            existing_voucher = offer.vouchers.first()
            if not existing_voucher.usage == Voucher.SINGLE_USE:
                raise serializers.ValidationError(
                    _("Your order {} can not be refunded as '{}' coupon are not supported to refund.".format(
                        order, existing_voucher.usage
                    ))
                )
            benefit = offer.benefit
            condition = offer.condition
            coupon_product = existing_voucher.coupon_vouchers.first().coupon
            benefit_type = next(k for k, v in ENTERPRISE_BENEFIT_MAP.items() if class_path(v) == benefit.proxy_class)
            try:
                note = coupon_product.attr.note
            except AttributeError:
                note = None

            attrs['coupon_product'] = coupon_product
            attrs['benefit_type'] = benefit_type
            attrs['benefit_value'] = benefit.value
            attrs['enterprise_customer_uuid'] = condition.enterprise_customer_uuid
            attrs['enterprise_customer_catalog_uuid'] = condition.enterprise_customer_catalog_uuid
            attrs['email_domains'] = offer.email_domains
            attrs['start_datetime'] = existing_voucher.start_datetime
            attrs['end_datetime'] = existing_voucher.end_datetime
            attrs['site'] = self.context['request'].site
            attrs['user_emails'] = [order.user.email]
            attrs['note'] = note
        except AttributeError:
            error_message = _("Could note create new voucher for the order: {}").format(order)
            logger.exception(error_message)
            raise serializers.ValidationError(error_message)
        return attrs


class CouponCodeRevokeRemindBulkSerializer(serializers.ListSerializer):  # pylint: disable=abstract-method

    def to_internal_value(self, data):
        """
        This implements the same relevant logic as ListSerializer except that if one or more items fail validation,
        processing for other items that did not fail will continue.
        """

        if not isinstance(data, list):
            message = self.error_messages['not_a_list'].format(
                input_type=type(data).__name__
            )
            raise serializers.ValidationError({
                api_settings.NON_FIELD_ERRORS_KEY: [message]
            })

        ret = []

        for item in data:
            try:
                validated = self.child.run_validation(item)
            except serializers.ValidationError as exc:
                ret.append(
                    {
                        'non_field_errors': [{
                            'code': item.get('code'),
                            'email': item.get('email'),
                            'detail': 'failure',
                            'message': exc.detail['non_field_errors'][0]
                        }]
                    }
                )
            else:
                ret.append(validated)

        return ret

    def create(self, validated_data):
        """
        This selectively calls the child create method based on whether or not validation failed for each payload.
        """
        ret = []
        for attrs in validated_data:
            if 'non_field_errors' not in attrs and not any(isinstance(attrs[field], list) for field in attrs):
                ret.append(self.child.create(attrs))
            else:
                ret.append(attrs)

        return ret

    def to_representation(self, data):
        """
        This selectively calls to_representation on each result that was processed by create.
        """
        response = []
        for item in data:
            if 'detail' in item:
                response.append(self.child.to_representation(item))
            elif 'non_field_errors' in item:
                response.append(item['non_field_errors'][0])
            else:
                response.append(item)

        return response


class CouponCodeMixin:

    def validate_coupon_has_code(self, coupon, code):
        """
        Validate that the code is associated with the coupon
        :param coupon: (Product): Coupon product associated with vouchers
        :param code: (str): Code associated with the voucher
        :raises rest_framework.exceptions.ValidationError in case code is not associated with the coupon
        """
        if not coupon.attr.coupon_vouchers.vouchers.filter(code=code).exists():
            raise serializers.ValidationError('Code {} is not associated with this Coupon'.format(code))

    def get_unredeemed_offer_assignments(self, code, email):
        """
        Returns offer assignments associated with the code and email
        :param code: (str): Code associated with the voucher
        :param email: (str): Learner email
        :return: QuerySet containing offer assignments associated with the code and email
        """
        return OfferAssignment.objects.filter(
            code=code,
            user_email=email,
            status__in=[OFFER_ASSIGNED, OFFER_ASSIGNMENT_EMAIL_PENDING, OFFER_ASSIGNMENT_EMAIL_BOUNCED]
        )


class CouponCodeRevokeSerializer(CouponCodeMixin, serializers.Serializer):  # pylint: disable=abstract-method

    class Meta:
        list_serializer_class = CouponCodeRevokeRemindBulkSerializer

    code = serializers.CharField(required=True)
    email = serializers.EmailField(required=True)
    detail = serializers.CharField(read_only=True)
    do_not_email = serializers.BooleanField(default=False)

    def create(self, validated_data):
        """
        Update OfferAssignments to have Revoked status.
        """
        offer_assignments = validated_data.get('offer_assignments')
        email = validated_data.get('email')
        code = validated_data.get('code')
<<<<<<< HEAD

        # `not` is used here to avoid double negative in the if condition in the code ahead.
        # `should_send_revoke_email` shows whether a new email will be sent or not.
        should_send_revoke_email = not validated_data.get('do_not_email')

=======
        sender_id = validated_data.pop('sender_id')
        template = validated_data.pop('template')
        enterprise_customer_uuid = validated_data.pop('enterprise_customer_uuid')
>>>>>>> 1d79c6cd
        subject = self.context.get('subject')
        greeting = self.context.get('greeting')
        closing = self.context.get('closing')
        detail = 'success'
        current_date_time = timezone.now()

        try:
            for offer_assignment in offer_assignments:
                offer_assignment.status = OFFER_ASSIGNMENT_REVOKED
                offer_assignment.revocation_date = current_date_time
                offer_assignment.save()

<<<<<<< HEAD
            if should_send_revoke_email:
                send_revoked_offer_email(
                    subject=subject,
                    greeting=greeting,
                    closing=closing,
                    learner_email=email,
                    code=code
                )
=======
            send_revoked_offer_email(
                subject=subject,
                greeting=greeting,
                closing=closing,
                learner_email=email,
                code=code
            )
            # Create a record of the email sent
            create_offer_assignment_email_sent_record(
                enterprise_customer_uuid,
                REVOKE,
                template,
                code=code,
                user_email=email,
                sender_id=sender_id
            )
>>>>>>> 1d79c6cd
        except Exception as exc:  # pylint: disable=broad-except
            logger.exception('[Offer Revocation] Encountered error when revoking code %s for user %s with '
                             'subject %r, greeting %r and closing %r', code, email, subject, greeting, closing)
            detail = str(exc)

        validated_data['detail'] = detail
        return validated_data

    def validate(self, attrs):
        """
        Validate that the code is part of the Coupon and the provided code and email have an active OfferAssignment.
        """
        code = attrs.get('code')
        email = attrs.get('email')
        coupon = self.context.get('coupon')
        template_id = self.context.get('template_id', None)
        sender_id = self.context.get('sender_id', None)
        template = OfferAssignmentEmailTemplates.get_template(template_id)
        enterprise_customer_uuid = coupon.attr.enterprise_customer_uuid
        self.validate_coupon_has_code(coupon, code)
        offer_assignments = self.get_unredeemed_offer_assignments(code, email)
        if not offer_assignments.exists():
            raise serializers.ValidationError('No assignments exist for user {} and code {}'.format(email, code))
        attrs['offer_assignments'] = offer_assignments
        attrs['sender_id'] = sender_id
        attrs['template'] = template
        attrs['enterprise_customer_uuid'] = enterprise_customer_uuid
        return attrs


class CouponCodeRemindSerializer(CouponCodeMixin, serializers.Serializer):  # pylint: disable=abstract-method

    class Meta:
        list_serializer_class = CouponCodeRevokeRemindBulkSerializer

    code = serializers.CharField(required=True)
    email = serializers.EmailField(required=True)
    detail = serializers.CharField(read_only=True)

    def create(self, validated_data):
        """
        Send remind email(s) for pending OfferAssignments.
        """
        offer_assignments = validated_data.get('offer_assignments')
        email = validated_data.get('email')
        code = validated_data.get('code')
        redeemed_offer_count = validated_data.get('redeemed_offer_count')
        total_offer_count = validated_data.get('total_offer_count')
        sender_id = validated_data.pop('sender_id')
        template = validated_data.pop('template')
        enterprise_customer_uuid = validated_data.pop('enterprise_customer_uuid')
        subject = self.context.get('subject')
        greeting = self.context.get('greeting')
        closing = self.context.get('closing')
        detail = 'success'
        current_date_time = timezone.now()

        try:
            self._trigger_email_sending_task(
                subject,
                greeting,
                closing,
                offer_assignments.first(),
                redeemed_offer_count,
                total_offer_count
            )
            # Create a record of the email sent
            create_offer_assignment_email_sent_record(
                enterprise_customer_uuid,
                REMIND,
                template,
                code=code,
                user_email=email,
                sender_id=sender_id
            )
            for offer_assignment in offer_assignments:
                offer_assignment.last_reminder_date = current_date_time
                offer_assignment.save()
        except Exception as exc:  # pylint: disable=broad-except
            logger.exception('Encountered error during reminder email for code %s of user %s', code, email)
            detail = str(exc)

        validated_data['detail'] = detail
        return validated_data

    def validate(self, attrs):
        """
        Validate that the code is part of the Coupon the code and email provided have an active OfferAssignment.
        """
        code = attrs.get('code')
        email = attrs.get('email')
        coupon = self.context.get('coupon')
        template_id = self.context.get('template_id', None)
        sender_id = self.context.get('sender_id', None)
        template = OfferAssignmentEmailTemplates.get_template(template_id)
        enterprise_customer_uuid = coupon.attr.enterprise_customer_uuid
        self.validate_coupon_has_code(coupon, code)
        offer_assignments = self.get_unredeemed_offer_assignments(code, email)
        offer_assignments_redeemed = OfferAssignment.objects.filter(
            code=code,
            user_email=email,
            status=OFFER_REDEEMED
        )
        if not offer_assignments.exists():
            raise serializers.ValidationError('No assignments exist for user {} and code {}'.format(email, code))
        attrs['offer_assignments'] = offer_assignments
        attrs['redeemed_offer_count'] = offer_assignments_redeemed.count()
        attrs['total_offer_count'] = offer_assignments.count()
        attrs['sender_id'] = sender_id
        attrs['template'] = template
        attrs['enterprise_customer_uuid'] = enterprise_customer_uuid
        return attrs

    def _trigger_email_sending_task(
            self, subject, greeting, closing, assigned_offer, redeemed_offer_count, total_offer_count
    ):
        """
        Schedule async task to send email to the learner who has been assigned the code.
        """
        coupon = self.context.get('coupon')
        code_expiration_date = retrieve_end_date(coupon)
        try:
            send_assigned_offer_reminder_email(
                subject=subject,
                greeting=greeting,
                closing=closing,
                learner_email=assigned_offer.user_email,
                code=assigned_offer.code,
                redeemed_offer_count=redeemed_offer_count,
                total_offer_count=total_offer_count,
                code_expiration_date=code_expiration_date.strftime('%d %B, %Y %H:%M %Z')
            )
        except Exception as exc:  # pylint: disable=broad-except
            # Log the exception here to help diagnose any template issues, then raise it for backwards compatibility
            logger.exception(
                '[Offer Reminder] Email for offer_assignment_id: %d with subject %r, '
                'greeting %r and closing %r raised exception: %r',
                assigned_offer.id,
                subject,
                greeting,
                closing,
                exc
            )
            raise<|MERGE_RESOLUTION|>--- conflicted
+++ resolved
@@ -1615,27 +1615,6 @@
             raise serializers.ValidationError(_('Invalid order number or order {} does not exists.').format(order))
         return order
 
-<<<<<<< HEAD
-    def _create_offer_assignment_email_sent_record(self, enterprise_customer_uuid, email_type, code, user_email):
-        """
-        Records the new automated assignment email info sent after a successful refund.
-        Arguments:
-            enterprise_customer_uuid (str): The UUID of the enterprise customer.
-            email_type (str): The type of email sent, ASSIGN in this case.
-            code (str): Voucher code that was sent to the learner.
-            user_email (str): The email of the learner.
-        """
-        OfferAssignmentEmailSentRecord.create_email_record(
-            enterprise_customer_uuid=enterprise_customer_uuid,
-            email_type=email_type,
-            sender_category=AUTOMATIC_EMAIL,
-            code=code,
-            user_email=user_email,
-            receiver_id=User.get_lms_user_id_from_email(user_email)
-        )
-
-=======
->>>>>>> 1d79c6cd
     def create(self, validated_data):
         """Create new voucher in existing coupon and assign it to the given user_emails"""
         coupon_product = validated_data.get('coupon_product')
@@ -1845,17 +1824,14 @@
         offer_assignments = validated_data.get('offer_assignments')
         email = validated_data.get('email')
         code = validated_data.get('code')
-<<<<<<< HEAD
 
         # `not` is used here to avoid double negative in the if condition in the code ahead.
         # `should_send_revoke_email` shows whether a new email will be sent or not.
         should_send_revoke_email = not validated_data.get('do_not_email')
 
-=======
         sender_id = validated_data.pop('sender_id')
         template = validated_data.pop('template')
         enterprise_customer_uuid = validated_data.pop('enterprise_customer_uuid')
->>>>>>> 1d79c6cd
         subject = self.context.get('subject')
         greeting = self.context.get('greeting')
         closing = self.context.get('closing')
@@ -1868,7 +1844,6 @@
                 offer_assignment.revocation_date = current_date_time
                 offer_assignment.save()
 
-<<<<<<< HEAD
             if should_send_revoke_email:
                 send_revoked_offer_email(
                     subject=subject,
@@ -1877,24 +1852,15 @@
                     learner_email=email,
                     code=code
                 )
-=======
-            send_revoked_offer_email(
-                subject=subject,
-                greeting=greeting,
-                closing=closing,
-                learner_email=email,
-                code=code
-            )
-            # Create a record of the email sent
-            create_offer_assignment_email_sent_record(
-                enterprise_customer_uuid,
-                REVOKE,
-                template,
-                code=code,
-                user_email=email,
-                sender_id=sender_id
-            )
->>>>>>> 1d79c6cd
+                # Create a record of the email sent
+                create_offer_assignment_email_sent_record(
+                    enterprise_customer_uuid,
+                    REVOKE,
+                    template,
+                    code=code,
+                    user_email=email,
+                    sender_id=sender_id
+                )
         except Exception as exc:  # pylint: disable=broad-except
             logger.exception('[Offer Revocation] Encountered error when revoking code %s for user %s with '
                              'subject %r, greeting %r and closing %r', code, email, subject, greeting, closing)
