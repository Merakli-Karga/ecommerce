--- conflicted
+++ resolved
@@ -57,11 +57,7 @@
     return get_lms_url('courses/{}/about'.format(course_key))
 
 
-<<<<<<< HEAD
-def get_lms_explore_courses():
-=======
 def get_lms_explore_courses_url():
->>>>>>> 69138d2c
     """
     Return the explore courses url.
     """
